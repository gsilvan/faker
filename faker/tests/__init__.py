--- conflicted
+++ resolved
@@ -284,7 +284,6 @@
         result = datetime_safe.date(2008, 2, 29).strftime('%y')
         self.assertEqual(result, r'08')
 
-<<<<<<< HEAD
     def test_prefix_suffix_always_string(self):
         # Locales known to contain `*_male` and `*_female`.
         for locale in ("bg_BG", "dk_DK", "en", "ru_RU", "tr_TR"):
@@ -292,7 +291,7 @@
             for x in range(20):  # Probabilistic testing.
                 assert isinstance(f.prefix(), string_types)
                 assert isinstance(f.suffix(), string_types)
-=======
+
     def test_no_words_sentence(self):
         from faker.providers.lorem import Provider
 
@@ -308,7 +307,6 @@
 
         sentence = provider.sentence(0)
         self.assertEqual(sentence, '')
->>>>>>> 465ce597
 
 
 if __name__ == '__main__':
