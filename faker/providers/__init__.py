# coding=utf-8

import re
import random
import string


_re_hash = re.compile(r'#')
_re_perc = re.compile(r'%')
_re_excl = re.compile(r'!')
_re_at = re.compile(r'@')
_re_qm = re.compile(r'\?')


class BaseProvider(object):

    __provider__ = 'base'
    __lang__ = None

    def __init__(self, generator):
        self.generator = generator

    @classmethod
    def random_int(cls, min=0, max=9999):
        """
        Returns a random integer between two values.

        :param min: lower bound value (inclusive; default=0)
        :param max: upper bound value (inclusive; default=9999)
        :returns: random integer between min and max
        """
        return random.randint(min, max)

    @classmethod
    def random_digit(cls):
        """
        Returns a random digit/number
        between 0 and 9.
        """
        return random.randint(0, 9)

    @classmethod
    def random_digit_not_null(cls):
        """
        Returns a random non-zero digit/number
        between 1 and 9.
        """
        return random.randint(1, 9)

    @classmethod
    def random_digit_or_empty(cls):
        """
        Returns a random digit/number
        between 0 and 9 or an empty string.
        """
        if random.randint(0, 1):
            return random.randint(0, 9)
        else:
            return ''

    @classmethod
    def random_digit_not_null_or_empty(cls):
        """
        Returns a random non-zero digit/number
        between 1 and 9 or and empty string.
        """
        if random.randint(0, 1):
            return random.randint(1, 9)
        else:
            return ''

    @classmethod
    def random_number(cls, digits=None):
        """
        Returns a random number with 1 digit (default, when digits==None)
        or a random number with 0 to given number of digits.

        :param digits: maximum number of digits
        :returns: random number with 0 to given number of digits
        """
        if digits is None:
            digits = BaseProvider.random_digit()
        return random.randint(0, pow(10, digits) - 1)

    @classmethod
    def random_letter(cls):
        """Returns a random letter (between a-z and A-Z)."""
        return random.choice(getattr(string, 'letters', string.letters))

    @classmethod
    def random_element(cls, array=('a', 'b', 'b')):
<<<<<<< HEAD
        """
        Returns a random element from non-empty sequence.

        :param array: a non-empty sequence
        :returns: random element from a sequence
        """
        return random.choice(array)
=======
        """ Returns a random element from a passed array """
        return random.choice(list(array))
>>>>>>> 7e385f75

    @classmethod
    def randomize_nb_elements(cls, number=10, le=False, ge=False):
        """
        Returns a random value near number.

        :param number: value to which the result must be near
        :param le: result must be lower or equal to number
        :param ge: result must be greater or equal to number
        :returns: a random int near number
        """
        if le and ge:
            return number
        _min = 100 if ge else 60
        _max = 100 if le else 140
        return int(number * random.randint(_min, _max) / 100) + 1

    @classmethod
    def numerify(cls, text='###'):
        """
        Replaces all placeholders in given text with randomized values,
        replacing: all hash sign ('#') occurrences with a random digit
        (from 0 to 9); all percentage sign ('%') occurrences with a
        random non-zero digit (from 1 to 9); all exclamation mark ('!')
        occurrences with a random digit (from 0 to 9) or an empty string;
        and all at symbol ('@') occurrences with a random non-zero digit
        (from 1 to 9) or an empty string.

        :param text: string to be parsed
        :returns: string with all numerical placeholders filled in
        """
        text = _re_hash.sub(
            lambda x: str(BaseProvider.random_digit()),
            text)
        text = _re_perc.sub(
            lambda x: str(BaseProvider.random_digit_not_null()),
            text)
        text = _re_excl.sub(
            lambda x: str(BaseProvider.random_digit_or_empty()),
            text)
        text = _re_at.sub(
            lambda x: str(BaseProvider.random_digit_not_null_or_empty()),
            text)
        return text

    @classmethod
    def lexify(cls, text='????'):
        """
        Replaces all question mark ('?') occurrences with a random letter.

        :param text: string to be parsed
        :returns: string with all letter placeholders filled in
        """
        return _re_qm.sub(lambda x: BaseProvider.random_letter(), text)

    @classmethod
    def bothify(cls, text='## ??'):
        """
        Replaces all placeholders with random numbers and letters.

        :param text: string to be parsed
        :returns: string with all numerical and letter placeholders filled in
        """
        return BaseProvider.lexify(BaseProvider.numerify(text))<|MERGE_RESOLUTION|>--- conflicted
+++ resolved
@@ -89,18 +89,8 @@
 
     @classmethod
     def random_element(cls, array=('a', 'b', 'b')):
-<<<<<<< HEAD
-        """
-        Returns a random element from non-empty sequence.
-
-        :param array: a non-empty sequence
-        :returns: random element from a sequence
-        """
-        return random.choice(array)
-=======
         """ Returns a random element from a passed array """
         return random.choice(list(array))
->>>>>>> 7e385f75
 
     @classmethod
     def randomize_nb_elements(cls, number=10, le=False, ge=False):
