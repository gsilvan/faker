--- conflicted
+++ resolved
@@ -183,15 +183,8 @@
     def city_name(self):
         return self.random_element(self.cities)
 
-<<<<<<< HEAD
     def state(self):
         return self.random_element(self.states)
-=======
-    @classmethod
-    def state(cls):
-        return cls.random_element(cls.states)
 
-    @classmethod
-    def country(cls):
-        return cls.random_element(cls.countries)
->>>>>>> aedf2246
+    def country(self):
+        return self.random_element(self.countries)