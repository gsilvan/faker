AVAILABLE_LOCALES = [
    'en_US',
    'it_IT',
    'fr_FR',
    'pt_BR',
    'el_GR',
    'en_CA',
    'en_GB',
    'de_DE',
    'ru_RU',
<<<<<<< HEAD
    'cs_CZ',
    'fi_FI'
=======
    'dk_DK'
>>>>>>> af13b92d
] 

DEFAULT_LOCALE = AVAILABLE_LOCALES[0]

DEFAULT_PROVIDERS = (
    'lorem',
    'address',
    'person',
    'date_time',
    'company',
    'internet',
    'misc',
    'phone_number',
    'user_agent',
    'file',
    'python',
    'credit_card',
    'profile',
    'job',
    'color',
)

from faker.generator import Generator
from faker.factory import Factory

Faker = Factory.create<|MERGE_RESOLUTION|>--- conflicted
+++ resolved
@@ -8,12 +8,9 @@
     'en_GB',
     'de_DE',
     'ru_RU',
-<<<<<<< HEAD
     'cs_CZ',
-    'fi_FI'
-=======
-    'dk_DK'
->>>>>>> af13b92d
+    'fi_FI',
+    'dk_DK',
 ] 
 
 DEFAULT_LOCALE = AVAILABLE_LOCALES[0]
