# coding=utf-8

VERSION = '0.4.0'


AVAILABLE_LOCALES = [
    'bg_BG',
    'cs_CZ',
    'de_DE',
    'dk_DK',
    'el_GR',
    'en_CA',
    'en_GB',
    'en_US',
    'es_ES',
    'es_MX',
    'fa_IR',
    'fi_FI',
    'fr_FR',
    'hi_IN',
    'it_IT',
    'ko_KR',
    'lt_LT',
    'lv_LV',
    'nl_NL',
    'pl_PL',
    'pt_BR',
    'ru_RU',
    'zh_CN',
    'zh_TW'
]

DEFAULT_LOCALE = 'en_US'

DEFAULT_PROVIDERS = (
    'address',
    'color',
    'company',
    'credit_card',
    'date_time',
    'file',
    'internet',
    'job',
    'lorem',
    'misc',
    'person',
    'profile',
    'python',
    'phone_number',
    'ssn',
    'user_agent',
<<<<<<< HEAD
    'file',
    'python',
    'credit_card',
    'profile',
    'job',
    'color',
=======
>>>>>>> 0b2c8c3d
)

from faker.generator import Generator
from faker.factory import Factory

Faker = Factory.create<|MERGE_RESOLUTION|>--- conflicted
+++ resolved
@@ -49,15 +49,6 @@
     'phone_number',
     'ssn',
     'user_agent',
-<<<<<<< HEAD
-    'file',
-    'python',
-    'credit_card',
-    'profile',
-    'job',
-    'color',
-=======
->>>>>>> 0b2c8c3d
 )
 
 from faker.generator import Generator
