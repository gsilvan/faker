--- conflicted
+++ resolved
@@ -81,233 +81,6 @@
 Each of the generator properties (like `name`, `address`, and `lorem`) are called "fake".
 A faker generator has many of them, packaged in "providers". Here is a list of the bundled formatters in the default locale.
 
-<<<<<<< HEAD
-
-### faker.providers.base
-
-	fake.random_digit_not_null()                                             # 1
-	fake.randomize_nb_elements(number=10, le=False, ge=False)                # 13
-	fake.random_letter()                                                     # S
-	fake.random_digit()                                                      # 6
-	fake.bothify(text="## ??")                                               # 05 Gm
-	fake.random_element(array=('a', 'b', 'b'))                               # b
-	fake.random_number(digits=None)                                          # 38
-	fake.lexify(text="????")                                                 # gJPH
-	fake.random_int(min=0, max=9999)                                         # 2355
-	fake.numerify(text="###")                                                # 646
-
-### faker.providers.lorem
-
-	fake.text(max_nb_chars=200)                                              # Quam quibusdam iusto commodi velit. Earum voluptatibus officiis suscipit. Sed
-	                                                                            ut nesciunt iste.
-	fake.sentence(nb_words=6, variable_nb_words=True)                        # Ut beatae distinctio aliquid placeat mollitia.
-	fake.word()                                                              # rem
-	fake.paragraphs(nb=3)                                                    # [u'Aliquid repellat dolores sed autem et. Voluptatem nisi sint quae aut autem
-	                                                                            cupiditate. Delectus ullam nemo tempore et ab aut fuga molestias.', u'Blandi
-	                                                                           tiis sint enim id est nostrum aliquid molestiae. Eius sint tempore autem atqu
-	                                                                           e consequatur assumenda. Et voluptatem sunt fugiat sunt et.', u'Voluptate lab
-	                                                                           orum maiores veniam saepe. Beatae ipsam quam nihil qui qui asperiores. Enim c
-	                                                                           ulpa laudantium temporibus quibusdam aliquid. Corporis ut nostrum voluptate e
-	                                                                           t sit tempore.']
-	fake.words(nb=3)                                                         # [u'consectetur', u'est', u'rerum']
-	fake.paragraph(nb_sentences=3, variable_nb_sentences=True)               # Perferendis placeat dolores exercitationem quae ducimus. Magnam debitis eum e
-	                                                                           xcepturi at quidem qui. Animi ad cupiditate in.
-	fake.sentences(nb=3)                                                     # [u'Accusantium molestiae ut exercitationem voluptatem.', u'Fuga consequatur c
-	                                                                           onsequuntur quam molestiae nam.', u'Dolor omnis hic perferendis aut itaque si
-	                                                                           t.']
-
-### faker.providers.address
-
-	fake.state_abbr()                                                        # ID
-	fake.latitude()                                                          # 76.060836
-	fake.street_name()                                                       # Bernadine Vista
-	fake.address()                                                           # 59802 Kohler Gateway
-	                                                                           Keeblertown, CA 89092
-	fake.street_address()                                                    # 39719 Klein Mews
-	fake.postcode()                                                          # 97628
-	fake.longitude()                                                         # -80.950377
-	fake.country()                                                           # Palau
-	fake.geo_coordinate()                                                    # 8.572122
-	fake.street_suffix()                                                     # Corners
-	fake.city_prefix()                                                       # West
-	fake.city_suffix()                                                       # burgh
-	fake.building_number()                                                   # 26481
-	fake.secondary_address()                                                 # Apt. 399
-	fake.city()                                                              # East Noemie
-	fake.state()                                                             # Kansas
-
-### faker.providers.person
-
-	fake.name()                                                              # Deborah Johnston
-	fake.suffix()                                                            # I
-	fake.last_name()                                                         # Cummings
-	fake.first_name()                                                        # Violet
-	fake.prefix()                                                            # Miss
-
-### faker.providers.date_time
-
-	fake.date_time_ad()                                                      # 0335-11-13 23:08:35
-	fake.month()                                                             # 11
-	fake.am_pm()                                                             # PM
-	fake.iso8601()                                                           # 1988-03-30T13:39:34
-	fake.date_time_this_century()                                            # 1930-10-08 21:49:52
-	fake.date_time()                                                         # 1997-03-13 02:03:24
-	fake.month_name()                                                        # June
-	fake.date_time_this_month()                                              # 2013-11-04 18:41:20
-	fake.date_time_this_decade()                                             # 2010-12-11 02:32:12
-	fake.day_of_week()                                                       # Wednesday
-	fake.day_of_month()                                                      # 16
-	fake.time(pattern="%H:%M:%S")                                            # 11:30:21
-	fake.date_time_between(start_date="-30y", end_date="now")                # 2002-10-11 14:57:38
-	fake.unix_time()                                                         # 763964108
-	fake.date_time_this_year()                                               # 2012-12-11 07:09:57
-	fake.timezone()                                                          # Europe/Zurich
-	fake.century()                                                           # XVII
-	fake.date(pattern="%Y-%m-%d")                                            # 1982-04-26
-	fake.year()                                                              # 2000
-
-### faker.providers.company
-
-	fake.company()                                                           # Funk and Sons
-	fake.company_suffix()                                                    # and Sons
-	fake.catch_phrase()                                                      # Triple-buffered executive focusgroup
-	fake.bs()                                                                # brand proactive communities
-
-### faker.providers.internet
-
-	fake.ipv4()                                                              # 131.175.254.102
-	fake.url()                                                               # http://www.bernier.com/
-	fake.company_email()                                                     # barrows.brandyn@altenwerth.org
-	fake.uri()                                                               # http://www.murray.net/about.html
-	fake.tld()                                                               # info
-	fake.uri_path(deep=None)                                                 # search/main
-	fake.free_email()                                                        # gmccullough@gmail.com
-	fake.user_name()                                                         # wiza.johnathon
-	fake.free_email_domain()                                                 # hotmail.com
-	fake.domain_name()                                                       # mertz.com
-	fake.uri_extension()                                                     # .jsp
-	fake.ipv6()                                                              # 6a67:a71f:ec3c:f641:177f:f33f:fb11:e27b
-	fake.safe_email()                                                        # greinger@example.org
-	fake.uri_page()                                                          # login
-	fake.email()                                                             # dorcas53@hotmail.com
-	fake.domain_word()                                                       # bahringer
-	fake.slug(value=None)                                                    # maxime-ea-omnis
-
-### faker.providers.misc
-
-	fake.locale()                                                            # cn_TJ
-	fake.md5(raw_output=False)                                               # 98063a4419ebc124a94a0fe9411d95ba
-	fake.sha1(raw_output=False)                                              # 910aa38699b69228fee09ca0f2fb6e65f987ebd4
-	fake.null_boolean()                                                      # False
-	fake.sha256(raw_output=False)                                            # 0aed69e82a0abfa4c03dcf17e212c5b0ac08f12751b1acac96553c1abc3352b5
-	fake.country_code()                                                      # TG
-	fake.language_code()                                                     # pt
-	fake.boolean(chance_of_getting_true=50)                                  # True
-	fake.password(length=10, special_chars=True, digits=True,\
-	              upper_case=True, lower_case=True))                         # bLKB3ehb8@
-
-### faker.providers.phone_number
-
-	fake.phone_number()                                                      # +94(1)6262568403
-
-### faker.providers.user_agent
-
-	fake.mac_processor()                                                     # U; Intel
-	fake.firefox()                                                           # Mozilla/5.0 (X11; Linux i686; rv:1.9.6.20) Gecko/2012-01-08 15:31:21 Firefox/
-	                                                                           3.8
-	fake.linux_platform_token()                                              # X11; Linux x86_64
-	fake.opera()                                                             # Opera/8.46.(Windows NT 5.2; it-IT) Presto/2.9.161 Version/11.00
-	fake.windows_platform_token()                                            # Windows 95
-	fake.internet_explorer()                                                 # Mozilla/5.0 (compatible; MSIE 5.0; Windows NT 6.1; Trident/3.1)
-	fake.user_agent()                                                        # Mozilla/5.0 (X11; Linux i686; rv:1.9.6.20) Gecko/2010-12-19 10:41:34 Firefox/
-	                                                                           3.6.17
-	fake.chrome()                                                            # Mozilla/5.0 (Windows 98) AppleWebKit/5332 (KHTML, like Gecko) Chrome/15.0.849
-	                                                                           .0 Safari/5332
-	fake.linux_processor()                                                   # i686
-	fake.mac_platform_token()                                                # Macintosh; U; Intel Mac OS X 10_7_4
-	fake.safari()                                                            # Mozilla/5.0 (Macintosh; U; PPC Mac OS X 10_8_3 rv:2.0; it-IT) AppleWebKit/532
-	                                                                           .47.1 (KHTML, like Gecko) Version/5.0.5 Safari/532.47.1
-
-### faker.providers.file
-
-	fake.mime_type(category=None)                                            # video/mpeg
-
-### faker.providers.python
-
-	fake.pyiterable(nb_elements=10, variable_nb_elements=True, *value_types) # set([Decimal('7.2022029784E+11'), Decimal('7.80290776173E+12'), u'Dolor imped
-	                                                                           it quia.', 3014507.7827, u'ramiro.carter@schumm.org', 4443, u'Sed iusto magna
-	                                                                           m.'])
-	fake.pystr(max_chars=20)                                                 # Nulla odit ex fuga.
-	fake.pyfloat(left_digits=None, right_digits=None, positive=False)        # 69950445.94
-	fake.pystruct(count=10, *value_types)                                    # ([u'Corporis excepturi.', -6.3746979, 8874, 641.670735144, u'Dolores ut aut v
-	                                                                           el.', u'Non cumque.', datetime(1988, 1, 10, 18, 20, 26), u'http://cronin.info
-	                                                                           /search/category/search.htm', -543720939267106.0, u'Est dignissimos et.'], {u
-	                                                                           'neque': datetime(2002, 10, 12, 1, 41, 44), u'sit': u'Et sed ut nisi.', u'arc
-	                                                                           hitecto': u'Minus sunt quos.', u'numquam': u'Officiis in.', u'esse': Decimal(
-	                                                                           '851592439.65'), u'ex': 55651.0, u'praesentium': u'Beatae excepturi.', u'dolo
-	                                                                           rem': Decimal('-3.49169242935E+13'), u'vel': u'Exercitationem.', u'quo': date
-	                                                                           time(2003, 2, 7, 2, 16, 28)}, {u'consequuntur': {9: u'Eaque quis autem.', 10:
-	                                                                            [-922275532.2, u'Incidunt aut.', u'Et sint excepturi.'], 11: {9: datetime(19
-	                                                                           77, 9, 27, 4, 49, 32), 10: u'Est sunt.', 11: [u'victoria.blick@littel.info',
-	                                                                           u'Quos aut quo.']}}, u'non': {2: 6716, 3: [29014.550976, u'Praesentium.', 870
-	                                                                           4], 4: {2: 3649, 3: datetime(1979, 11, 8, 9, 59, 37), 4: [u'http://langworthr
-	                                                                           osenbaum.org/register/', Decimal('62790.0')]}}, u'est': {5: u'Maxime incidunt
-	                                                                           .', 6: [-9.5832, u'http://www.nitzsche.biz/search/search/author.htm', u'Cum s
-	                                                                           uscipit dolor.'], 7: {5: u'Consequuntur autem.', 6: 1684, 7: [u'http://rath.c
-	                                                                           om/posts/homepage/', u'Ea sit error.']}}, u'voluptatum': {4: u'Omnis omnis op
-	                                                                           tio.', 5: [u'Voluptatibus.', u'Numquam qui qui.', u'http://bahringer.com/auth
-	                                                                           or/'], 6: {4: datetime(1976, 6, 3, 20, 42, 52), 5: Decimal('12939334042.1'),
-	                                                                           6: [u'Vel sed similique.', Decimal('-968.39980246')]}}, u'voluptas': {8: {8:
-	                                                                           [u'Vel rerum quia.', u'Aperiam officiis in.'], 6: u'Ipsa non beatae.', 7: u'h
-	                                                                           ttp://donnelly.com/terms/'}, 6: Decimal('-35.6'), 7: [9534, 1605, Decimal('-4
-	                                                                           .21540418737E+12')]}, u'molestiae': {0: -811865398.937, 1: [u'Ipsum quos in o
-	                                                                           mnis.', 4467, u'Nobis.'], 2: {0: u'Rerum alias dolorem.', 1: u'http://pfanner
-	                                                                           still.com/home.html', 2: [u'Aut et officiis.', u'jackie.gottlieb@hotmail.com'
-	                                                                           ]}}, u'enim': {1: u'Beatae nam ut odio.', 2: [u'Et aut aut quasi.', u'Saepe o
-	                                                                           fficiis.', u'http://gusikowski.biz/'], 3: {1: 7259, 2: u'alex.farrell@walker.
-	                                                                           com', 3: [u'http://www.tromp.com/blog/tags/privacy.php', Decimal('57290273.37
-	                                                                           2')]}}, u'molestias': {8: datetime(1978, 1, 10, 19, 59, 3), 9: [52692718.897,
-	                                                                            u'http://www.quitzon.com/', 113896345221807.0], 10: {8: u'mariane50@hotmail.
-	                                                                           com', 9: u'eric.emmerich@hand.biz', 10: [4015, 1200]}}, u'et': {8: [u'Est dig
-	                                                                           nissimos.', -582365.7420196, u'Et odit laborum ut.'], 9: {8: Decimal('-1.9923
-	                                                                           2256052E+13'), 9: [u'Enim consequatur.', u'http://www.huels.com/tag/main/tags
-	                                                                           /index.asp'], 7: u'Praesentium.'}, 7: 1035}, u'atque': {3: u'Repellendus fugi
-	                                                                           t.', 4: [u'kvolkman@bodejast.com', u'Nam saepe nihil et.', u'Officiis quo.'],
-	                                                                            5: {3: 7778, 4: 4111, 5: [u'reichel.katharina@schulist.com', datetime(1984,
-	                                                                           12, 22, 6, 38, 11)]}}})
-	fake.pydecimal(left_digits=None, right_digits=None, positive=False)      # 813138968.731
-	fake.pylist(nb_elements=10, variable_nb_elements=True, *value_types)     # [u'Dignissimos.', u'http://www.boganhintz.com/categories/categories/homepage.
-	                                                                           php', u'sanford.magnolia@hotmail.com', u'At non aliquid.', 7741, 87500826857.
-	                                                                           2962, u'ralph02@aufderharpollich.com', 7686, u'http://koelpindouglas.org/tags
-	                                                                           /blog/terms.html', u'Voluptas ea natus.', 7165, u'Doloremque earum.', 1823]
-	fake.pytuple(nb_elements=10, variable_nb_elements=True, *value_types)    # (u'tokuneva@kling.org', u'A dolorem.', 6377, u'Ullam corrupti.', u'Eos deseru
-	                                                                           nt.', u'Nihil quia.', 5019)
-	fake.pybool()                                                            # True
-	fake.pyset(nb_elements=10, variable_nb_elements=True, *value_types)      # set([u'osvaldo06@gmail.com', 4298, datetime(1977, 6, 8, 5, 15, 47), u'rempel.
-	                                                                           eliezer@rutherford.com', u'Velit quae.', u'Temporibus.', u'Aut accusantium.']
-	                                                                           )
-	fake.pydict(nb_elements=10, variable_nb_elements=True, *value_types)     # {u'eum': u'Repudiandae.', u'velit': u'Aliquam optio ut.', u'commodi': u'Moles
-	                                                                           tiae autem.', u'quis': u'quigley.christian@gmail.com', u'accusamus': Decimal(
-	                                                                           '-14.48787'), u'ut': 61715747966374.0, u'error': u'Occaecati explicabo.', u'f
-	                                                                           acilis': u'Et vitae totam.', u'enim': u'Quam repellat.', u'explicabo': dateti
-	                                                                           me(1985, 2, 23, 1, 28, 19), u'officiis': u'Et id culpa sequi.', u'labore': u'
-	                                                                           Aut tempore culpa.'}
-	fake.pyint()                                                             # 4166
-
-### faker.providers.credit_card
-
-	fake.credit_card_security_code(card_type=None)                           # 816
-	fake.credit_card_full(card_type=None, validate=False, max_check=10)      #
-	                                                                           American Express
-	                                                                           Ralph Bartoletti
-	                                                                           379037504006334  12/18
-	                                                                           CVC: 686
-	fake.credit_card_expire(start="now", end="+10y", date_format="%m/%y")    # 06/15
-	fake.credit_card_number(card_type=None, validate=False, max_check=10)    # 201493034311625
-	fake.credit_card_provider(card_type=None)                                # VISA 13 digit
-
-=======
->>>>>>> 0b2c8c3d
 ## Localization
 
 `faker.Factory` can take a locale as an argument, to return localized data.
