--- conflicted
+++ resolved
@@ -604,7 +604,6 @@
 
 	fake.phone_number()           # +7 948 512 7518 
 
-<<<<<<< HEAD
 ## LANGUAGE el_GR
 
 ### faker.providers.person
@@ -653,8 +652,6 @@
 	fake.user_name():           # konstantina.maniotis
 	fake.url():                 # http://www.anastasiou.org/
 
-## 
-=======
 ## LANGUAGE dk_DK
 
 ### faker.provider.person
@@ -666,7 +663,6 @@
 	fake.prefix_female()        # Univ.Prof.
 
 ##
->>>>>>> af13b92d
 
 # Using from shell
 
