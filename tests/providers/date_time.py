--- conflicted
+++ resolved
@@ -9,11 +9,7 @@
 
 from faker import Factory
 from faker.providers.date_time import Provider as DatetimeProvider
-<<<<<<< HEAD
 from faker.providers.date_time.pl_PL import Provider as PlProvider
-=======
-from faker.providers.date_time.ko_KR import Provider as koKRProvider
->>>>>>> 4b6a0f64
 from .. import string_types
 
 
