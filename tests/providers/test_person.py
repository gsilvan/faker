import datetime
import re
import unittest

from unittest import mock

from faker import Faker
from faker.providers.person.ar_AA import Provider as ArProvider
from faker.providers.person.az_AZ import Provider as AzAzProvider
from faker.providers.person.cs_CZ import Provider as CsCZProvider
from faker.providers.person.en import Provider as EnProvider
from faker.providers.person.en_IE import Provider as EnIEProvider
from faker.providers.person.en_IN import Provider as EnINProvider
from faker.providers.person.en_US import Provider as EnUSProvider
from faker.providers.person.es import Provider as EsProvider
from faker.providers.person.es_CO import Provider as EsCOProvider
from faker.providers.person.fi_FI import Provider as FiProvider
from faker.providers.person.ga_IE import Provider as GaIEProvider
from faker.providers.person.he_IL import Provider as HeILProvider
from faker.providers.person.hy_AM import Provider as HyAmProvider
from faker.providers.person.ne_NP import Provider as NeProvider
from faker.providers.person.or_IN import Provider as OrINProvider
from faker.providers.person.pl_PL import Provider as PlPLProvider
from faker.providers.person.pl_PL import checksum_identity_card_number as pl_checksum_identity_card_number
from faker.providers.person.pt_PT import Provider as PtPtProvider
from faker.providers.person.ru_RU import Provider as RuProvider
from faker.providers.person.ru_RU import translit
from faker.providers.person.sv_SE import Provider as SvSEProvider
from faker.providers.person.ta_IN import Provider as TaINProvider
from faker.providers.person.th_TH import Provider as ThThProvider
from faker.providers.person.zh_CN import Provider as ZhCNProvider
from faker.providers.person.zh_TW import Provider as ZhTWProvider


<<<<<<< HEAD
class TestMinMax(unittest.TestCase):
    """Tests the min_length and min_length functionality"""

    def setUp(self):
        self.fake = Faker("en_US")
        Faker.seed(0)

    @staticmethod
    def get_min_and_max(max_length, min_range):
        """Generating test values to test min_length and max_length
        ``max_length`` the upper limit of the test data
        ``min_size`` the minimal range of an example data(e.b. at min_range=3: 3;6)
        """
        for offset in range(max_length):
            for block_size in range(max_length - offset - min_range + 1):
                block_size += min_range + offset

                yield offset, block_size

    def test_first_name(self):
        for min_, max_ in self.get_min_and_max(10, 3):
            first_name = self.fake.first_name(min_, max_)
            assert isinstance(first_name, str)
            assert min_ <= len(first_name) <= max_

    def test_first_name_min_length(self):
        for min_ in range(0, 5):
            first_name = self.fake.first_name(min_)
            assert isinstance(first_name, str)
            assert min_ <= len(first_name)

    def test_first_name_as_list(self):
        first_name_as_list = self.fake.first_name_as_list()
        assert first_name_as_list is EnUSProvider.first_names

    def test_last_name(self):
        for min_, max_ in self.get_min_and_max(10, 3):
            last_name = self.fake.last_name(min_, max_)
            assert isinstance(last_name, str)
            assert min_ <= len(last_name) <= max_

    def test_last_name_as_list(self):
        last_name_as_list = self.fake.last_name_as_list()
        assert last_name_as_list is EnUSProvider.last_names

    def test_first_name_male(self):
        for min_, max_ in self.get_min_and_max(10, 3):
            first_name_male = self.fake.first_name_male(min_, max_)
            assert isinstance(first_name_male, str)
            assert min_ <= len(first_name_male) <= max_

    def test_first_name_male_as_list(self):
        first_name_male_as_list = self.fake.first_name_male_as_list()
        assert first_name_male_as_list is EnUSProvider.first_names_male

    def test_first_name_nonbinary(self):
        for min_, max_ in self.get_min_and_max(10, 3):
            first_name_nonbinary = self.fake.first_name_nonbinary(min_, max_)
            assert isinstance(first_name_nonbinary, str)
            assert min_ <= len(first_name_nonbinary) <= max_

    def test_first_name_nonbinary_as_list(self):
        first_name_nonbinary_as_list = self.fake.first_name_nonbinary_as_list()
        assert first_name_nonbinary_as_list is EnUSProvider.first_names_nonbinary

    def test_first_name_female(self):
        for min_, max_ in self.get_min_and_max(10, 3):
            first_name_female = self.fake.first_name_female(min_, max_)
            assert isinstance(first_name_female, str)
            assert min_ <= len(first_name_female) <= max_

    def test_first_name_female_as_list(self):
        first_name_female_as_list = self.fake.first_name_female_as_list()
        assert first_name_female_as_list is EnUSProvider.first_names_female

    def test_last_name_male(self):
        for min_, max_ in self.get_min_and_max(10, 3):
            last_name_male = self.fake.last_name_male(min_, max_)
            assert isinstance(last_name_male, str)
            assert min_ <= len(last_name_male) <= max_

    def test_last_name_male_as_list(self):
        last_name_male_as_list = self.fake.last_name_male_as_list()
        assert set(last_name_male_as_list).intersection(EnUSProvider.last_names) != set()

    def test_last_name_nonbinary(self):
        for min_, max_ in self.get_min_and_max(10, 3):
            last_name_nonbinary = self.fake.last_name_nonbinary(min_, max_)
            assert isinstance(last_name_nonbinary, str)
            assert min_ <= len(last_name_nonbinary) <= max_

    def test_last_name_nonbinary_as_list(self):
        last_name_nonbinary_as_list = self.fake.last_name_nonbinary_as_list()
        assert set(last_name_nonbinary_as_list).intersection(EnUSProvider.last_names) != set()

    def test_last_name_female(self):
        for min_, max_ in self.get_min_and_max(10, 3):
            last_name_female = self.fake.last_name_female(min_, max_)
            assert isinstance(last_name_female, str)
            assert min_ <= len(last_name_female) <= max_

    def test_last_name_female_as_list(self):
        last_name_female_as_list = self.fake.last_name_female_as_list()
        assert set(last_name_female_as_list).intersection(EnUSProvider.last_names) != set()

    def test_prefix(self):
        for min_, max_ in self.get_min_and_max(4, 3):
            prefix = self.fake.prefix(min_, max_)
            assert isinstance(prefix, str)
            assert min_ <= len(prefix) <= max_

    def test_prefix_as_list(self):
        prefix_as_list = self.fake.prefix_as_list()
        assert set(EnUSProvider.prefixes_male).intersection(prefix_as_list) != set()
        assert set(EnUSProvider.prefixes_nonbinary).intersection(prefix_as_list) != set()
        assert set(EnUSProvider.prefixes_female).intersection(prefix_as_list) != set()

    def test_prefix_male(self):
        for min_, max_ in self.get_min_and_max(3, 3):
            prefix_male = self.fake.prefix_male(min_, max_)
            assert isinstance(prefix_male, str)
            assert min_ <= len(prefix_male) <= max_

    def test_prefix_male_as_list(self):
        prefix_male_as_list = self.fake.prefix_male_as_list()
        assert prefix_male_as_list is EnUSProvider.prefixes_male

    def test_prefix_nonbinary(self):
        for min_, max_ in self.get_min_and_max(4, 3):
            prefix_nonbinary = self.fake.prefix_nonbinary(min_, max_)
            assert isinstance(prefix_nonbinary, str)
            assert min_ <= len(prefix_nonbinary) <= max_

    def test_prefix_nonbinary_as_list(self):
        prefix_nonbinary_as_list = self.fake.prefix_nonbinary_as_list()
        assert prefix_nonbinary_as_list is EnUSProvider.prefixes_nonbinary

    def test_prefix_female(self):
        for min_, max_ in self.get_min_and_max(4, 3):
            prefix_female = self.fake.prefix_female(min_, max_)
            assert isinstance(prefix_female, str)
            assert min_ <= len(prefix_female) <= max_

    def test_prefix_female_as_list(self):
        prefix_female_as_list = self.fake.prefix_female_as_list()
        assert prefix_female_as_list is EnUSProvider.prefixes_female

    def test_suffix(self):
        for min_, max_ in self.get_min_and_max(4, 1):
            suffix = self.fake.suffix(min_, max_)
            assert isinstance(suffix, str)
            assert min_ <= len(suffix) <= max_

    def test_suffix_as_list(self):
        suffix_as_list = self.fake.suffix_as_list()
        assert set(EnUSProvider.suffixes_male).intersection(suffix_as_list) != set()
        assert set(EnUSProvider.suffixes_nonbinary).intersection(suffix_as_list) != set()
        assert set(EnUSProvider.suffixes_female).intersection(suffix_as_list) != set()

    def test_suffix_male(self):
        for min_, max_ in self.get_min_and_max(3, 2):
            suffix_male = self.fake.suffix_male(min_, max_)
            assert isinstance(suffix_male, str)
            assert min_ <= len(suffix_male) <= max_

    def test_suffix_male_as_list(self):
        suffix_male_as_list = self.fake.suffix_male_as_list()
        assert suffix_male_as_list is EnUSProvider.suffixes_male

    def test_suffix_nonbinary(self):
        for min_, max_ in self.get_min_and_max(4, 2):
            suffix_nonbinary = self.fake.suffix_nonbinary(min_, max_)
            assert isinstance(suffix_nonbinary, str)
            assert min_ <= len(suffix_nonbinary) <= max_

    def test_suffix_nonbinary_as_list(self):
        suffix_nonbinary_as_list = self.fake.suffix_nonbinary_as_list()
        assert suffix_nonbinary_as_list is EnUSProvider.suffixes_nonbinary

    def test_suffix_female(self):
        for min_, max_ in self.get_min_and_max(3, 2):
            suffix_female = self.fake.suffix_female(min_, max_)
            assert isinstance(suffix_female, str)
            assert min_ <= len(suffix_female) <= max_

    def test_suffix_female_as_list(self):
        suffix_female_as_list = self.fake.suffix_female_as_list()
        assert suffix_female_as_list is EnUSProvider.suffixes_female

    def test_language_name(self):
        for min_, max_ in self.get_min_and_max(15, 3):
            language_name = self.fake.language_name(min_, max_)
            assert isinstance(language_name, str)
            assert min_ <= len(language_name) <= max_

    def test_no_appropriate_elements(self):
        max_language_name_length = max(map(len, EnUSProvider.language_names))
        with pytest.raises(ValueError):
            self.fake.language_name(max_language_name_length + 1, max_language_name_length + 2)


=======
>>>>>>> 7e78eef2
class TestAr(unittest.TestCase):
    """Tests person in the ar locale"""

    def setUp(self):
        self.fake = Faker("ar")
        Faker.seed(0)

    def test_first_name(self):
        # General first name
        name = self.fake.first_name()
        assert name
        self.assertIsInstance(name, str)
        assert name in ArProvider.first_names

        # Females first name
        name = self.fake.first_name_female()
        assert name
        self.assertIsInstance(name, str)
        assert name in ArProvider.first_names
        assert name in ArProvider.first_names_female

        # Male first name
        name = self.fake.first_name_male()
        assert name
        self.assertIsInstance(name, str)
        assert name in ArProvider.first_names
        assert name in ArProvider.first_names_male

    def test_last_name(self):
        # There's no gender-specific last name in Arabic.
        assert not hasattr(ArProvider, "last_names_male")
        assert not hasattr(ArProvider, "last_names_female")
        # All last names apply for all genders.
        assert hasattr(ArProvider, "last_names")

        # General last name.
        name = self.fake.last_name()
        assert name
        self.assertIsInstance(name, str)
        assert name in ArProvider.last_names

        # Females last name.
        name = self.fake.last_name_female()
        assert name
        self.assertIsInstance(name, str)
        assert name in ArProvider.last_names
        assert name in ArProvider.last_names

        # Male last name.
        name = self.fake.last_name_male()
        assert name
        self.assertIsInstance(name, str)
        assert name in ArProvider.last_names
        assert name in ArProvider.last_names


class TestAzAz(unittest.TestCase):
    """Tests for az_AZ locale person provider"""

    def setUp(self):
        self.fake = Faker("az")
        Faker.seed(0)

    def test_first_name(self):
        # General first name
        name = self.fake.first_name()
        assert name
        self.assertIsInstance(name, str)
        assert name in AzAzProvider.first_names

        # Females first name
        name = self.fake.first_name_female()
        assert name
        self.assertIsInstance(name, str)
        assert name in AzAzProvider.first_names
        assert name in AzAzProvider.first_names_female

        # Male first name
        name = self.fake.first_name_male()
        assert name
        self.assertIsInstance(name, str)
        assert name in AzAzProvider.first_names
        assert name in AzAzProvider.first_names_male

    def test_last_name(self):
        # General last name.
        name = self.fake.last_name()
        assert name
        self.assertIsInstance(name, str)
        assert name in AzAzProvider.last_names

        # Females last name.
        name = self.fake.last_name_female()
        assert name
        self.assertIsInstance(name, str)
        assert name in AzAzProvider.last_names_female + AzAzProvider.last_names_unisex

        # Females only last name.
        name = self.fake.last_name_unique_to_female()
        assert name
        self.assertIsInstance(name, str)
        assert name in AzAzProvider.last_names_female

        # Male last name.
        name = self.fake.last_name_male()
        assert name
        self.assertIsInstance(name, str)
        assert name in AzAzProvider.last_names_male + AzAzProvider.last_names_unisex

        # Male only last name.
        name = self.fake.last_name_unique_to_male()
        assert name
        self.assertIsInstance(name, str)
        assert name in AzAzProvider.last_names_male


class TestJaJP(unittest.TestCase):
    """Tests person in the ja_JP locale"""

    def setUp(self):
        self.fake = Faker("ja")
        Faker.seed(0)

    def test_person(self):
        name = self.fake.name()
        assert name
        assert isinstance(name, str)

        first_name = self.fake.first_name()
        assert first_name
        assert isinstance(first_name, str)

        last_name = self.fake.last_name()
        assert last_name
        assert isinstance(last_name, str)

        kana_name = self.fake.kana_name()
        assert kana_name
        assert isinstance(kana_name, str)

        first_kana_name = self.fake.first_kana_name()
        assert first_kana_name
        assert isinstance(first_kana_name, str)

        first_kana_name_male = self.fake.first_kana_name_male()
        assert first_kana_name_male
        assert isinstance(first_kana_name_male, str)

        first_kana_name_female = self.fake.first_kana_name_female()
        assert first_kana_name_female
        assert isinstance(first_kana_name_female, str)

        last_kana_name = self.fake.last_kana_name()
        assert last_kana_name
        assert isinstance(last_kana_name, str)

        romanized_name = self.fake.romanized_name()
        assert romanized_name
        assert isinstance(romanized_name, str)

        first_romanized_name = self.fake.first_romanized_name()
        assert first_romanized_name
        assert isinstance(first_romanized_name, str)

        first_romanized_name_male = self.fake.first_romanized_name_male()
        assert first_romanized_name_male
        assert isinstance(first_romanized_name_male, str)

        first_romanized_name_female = self.fake.first_romanized_name_female()
        assert first_romanized_name_female
        assert isinstance(first_romanized_name_female, str)

        last_romanized_name = self.fake.last_romanized_name()
        assert last_romanized_name
        assert isinstance(last_romanized_name, str)

        first_name_pair = self.fake.first_name_pair()
        assert first_name_pair
        assert len(first_name_pair) == 3
<<<<<<< HEAD
        assert all(s for s in first_name_pair if isinstance(s, str))
=======
        assert all(isinstance(s, str) for s in first_name_pair)
>>>>>>> 7e78eef2

        first_name_male_pair = self.fake.first_name_male_pair()
        assert first_name_male_pair
        assert len(first_name_male_pair) == 3
<<<<<<< HEAD
        assert all(s for s in first_name_male_pair if isinstance(s, str))
=======
        assert all(isinstance(s, str) for s in first_name_male_pair)
>>>>>>> 7e78eef2

        first_name_female_pair = self.fake.first_name_female_pair()
        assert first_name_female_pair
        assert len(first_name_female_pair) == 3
<<<<<<< HEAD
        assert all(s for s in first_name_female_pair if isinstance(s, str))
=======
        assert all(isinstance(s, str) for s in first_name_female_pair)
>>>>>>> 7e78eef2

        last_name_pair = self.fake.last_name_pair()
        assert last_name_pair
        assert len(last_name_pair) == 3
<<<<<<< HEAD
        assert all(s for s in last_name_pair if isinstance(s, str))
=======
        assert all(isinstance(s, str) for s in last_name_pair)
>>>>>>> 7e78eef2


class TestNeNP(unittest.TestCase):
    def setUp(self):
        self.fake = Faker("ne_NP")
        Faker.seed(0)

    def test_names(self):
        name = self.fake.name().split()
        assert all(isinstance(n, str) for n in name)
        # name should always be 2-3 words. If 3, first word
        # should be a prefix.
        assert name[-2] in NeProvider.first_names
        assert name[-1] in NeProvider.last_names
        prefixes = NeProvider.prefixes_male + NeProvider.prefixes_female
        if len(name) == 3:
            assert name[0] in prefixes


class TestFiFI(unittest.TestCase):
    def setUp(self):
        self.fake = Faker("fi_FI")
        Faker.seed(0)

    def test_gender_first_names(self):
        female_name = self.fake.first_name_female()
        self.assertIsInstance(female_name, str)
        assert female_name in FiProvider.first_names_female
        male_name = self.fake.first_name_male()
        self.assertIsInstance(male_name, str)
        assert male_name in FiProvider.first_names_male
        first_name = self.fake.first_name()
        self.assertIsInstance(first_name, str)
        assert first_name in FiProvider.first_names

    def test_last_names(self):
        last_name = self.fake.last_name()
        self.assertIsInstance(last_name, str)
        assert last_name in FiProvider.last_names


class TestSvSE(unittest.TestCase):
    def setUp(self):
        self.fake = Faker("sv_SE")
        Faker.seed(0)

    def test_gender_first_names(self):
        """simple test to verify that we are pulling gender specific names"""
        name = self.fake.first_name_female()
        assert name in SvSEProvider.first_names_female
        name = self.fake.first_name_male()
        assert name in SvSEProvider.first_names_male
        name = self.fake.first_name()
        assert name in SvSEProvider.first_names


class TestPlPL(unittest.TestCase):
    def setUp(self):
        self.fake = Faker("pl_PL")
        Faker.seed(0)

    def test_identity_card_number_checksum(self):
        assert pl_checksum_identity_card_number(["A", "I", "S", 8, 5, 0, 2, 1, 4]) == 8
        assert pl_checksum_identity_card_number(["A", "U", "L", 9, 2, 7, 2, 8, 5]) == 9
        assert pl_checksum_identity_card_number(["A", "E", "I", 2, 5, 1, 8, 2, 4]) == 2
        assert pl_checksum_identity_card_number(["A", "H", "F", 2, 2, 0, 6, 8, 0]) == 2
        assert pl_checksum_identity_card_number(["A", "X", "E", 8, 2, 0, 3, 4, 0]) == 8

    def test_identity_card_number(self):
        for _ in range(100):
            assert re.search(r"^[A-Z]{3}\d{6}$", self.fake.identity_card_number())

    @mock.patch.object(PlPLProvider, "random_digit")
    def test_pesel_birth_date(self, mock_random_digit):
        mock_random_digit.side_effect = [
            3,
            5,
            8,
            8,
            3,
            5,
            8,
            8,
            7,
            9,
            9,
            3,
            7,
            9,
            9,
            3,
            7,
            9,
            9,
            3,
        ]
        assert self.fake.pesel(datetime.date(1899, 12, 31)) == "99923135889"
        assert self.fake.pesel(datetime.date(1999, 12, 31)) == "99123135885"
        assert self.fake.pesel(datetime.date(2000, 1, 1)) == "00210179936"
        assert self.fake.pesel(datetime.date(2100, 1, 1)) == "00410179932"
        assert self.fake.pesel(datetime.date(2200, 1, 1)) == "00610179938"

    @mock.patch.object(PlPLProvider, "random_digit")
    def test_pesel_sex_male(self, mock_random_digit):
        mock_random_digit.side_effect = [1, 3, 4, 5, 6, 1, 7, 0]
        assert self.fake.pesel(datetime.date(1909, 3, 3), "M") == "09030313454"
        assert self.fake.pesel(datetime.date(1913, 8, 16), "M") == "13081661718"

    @mock.patch.object(PlPLProvider, "random_digit")
    def test_pesel_sex_female(self, mock_random_digit):
        mock_random_digit.side_effect = [4, 9, 1, 6, 6, 1, 7, 3]
        assert self.fake.pesel(datetime.date(2007, 4, 13), "F") == "07241349161"
        assert self.fake.pesel(datetime.date(1933, 12, 16), "F") == "33121661744"

    def test_pesel_value_error(self):
        self.assertRaises(ValueError, self.fake.pesel, datetime.date(2300, 1, 1))
        self.assertRaises(ValueError, self.fake.pesel, datetime.date(1799, 12, 31))

    @mock.patch.object(PlPLProvider, "random_digit")
    def test_pwz_doctor(self, mock_random_digit):
        mock_random_digit.side_effect = [6, 9, 1, 9, 6, 5, 2, 7, 9, 9, 1, 5]
        assert self.fake.pwz_doctor() == "2691965"
        assert self.fake.pwz_doctor() == "4279915"

    @mock.patch.object(PlPLProvider, "random_digit")
    def test_pwz_doctor_check_digit_zero(self, mock_random_digit):
        mock_random_digit.side_effect = [0, 0, 0, 0, 1, 1, 0, 0, 0, 0, 9, 9]
        assert self.fake.pwz_doctor() == "6000012"
        assert self.fake.pwz_doctor() == "1000090"

    @mock.patch.object(PlPLProvider, "random_int")
    @mock.patch.object(PlPLProvider, "random_digit")
    def test_pwz_nurse(self, mock_random_digit, mock_random_int):
        mock_random_digit.side_effect = [3, 4, 5, 6, 7, 1, 7, 5, 1, 2]
        mock_random_int.side_effect = [45, 3]
        assert self.fake.pwz_nurse(kind="nurse") == "4534567P"
        assert self.fake.pwz_nurse(kind="midwife") == "0317512A"

    @staticmethod
    def validate_nip(nip_str):
        """
        Validates NIP using recommended code
        https://pl.wikibooks.org/wiki/Kody_%C5%BAr%C3%B3d%C5%82owe/Implementacja_NIP
        """
        nip_str = nip_str.replace("-", "")
        if len(nip_str) != 10 or not nip_str.isdigit():
            return False
        digits = [int(i) for i in nip_str]
        weights = (6, 5, 7, 2, 3, 4, 5, 6, 7)
        check_sum = sum(d * w for d, w in zip(digits, weights)) % 11
        return check_sum == digits[9]

    def test_nip(self):
        for _ in range(100):
            assert self.validate_nip(self.fake.nip())


class TestCsCZ(unittest.TestCase):
    def setUp(self):
        self.fake = Faker("cs_CZ")
        Faker.seed(0)

    def test_name_male(self):
        male_name = self.fake.name_male()
        name_parts = male_name.split(" ")
        first_name, last_name = "", ""
        if len(name_parts) == 2:
            first_name = name_parts[0]
            last_name = name_parts[1]
        elif len(name_parts) == 4:
            first_name = name_parts[1]
            last_name = name_parts[2]
        elif len(name_parts) == 3:
            if name_parts[-1] in CsCZProvider.suffixes:
                first_name = name_parts[0]
                last_name = name_parts[1]
            else:
                first_name = name_parts[1]
                last_name = name_parts[2]
        assert first_name in CsCZProvider.first_names_male
        assert last_name in CsCZProvider.last_names_male

    def test_name_female(self):
        female_name = self.fake.name_female()
        name_parts = female_name.split(" ")
        first_name, last_name = "", ""
        if len(name_parts) == 2:
            first_name = name_parts[0]
            last_name = name_parts[1]
        elif len(name_parts) == 4:
            first_name = name_parts[1]
            last_name = name_parts[2]
        elif len(name_parts) == 3:
            if name_parts[-1] in CsCZProvider.suffixes:
                first_name = name_parts[0]
                last_name = name_parts[1]
            else:
                first_name = name_parts[1]
                last_name = name_parts[2]
        assert first_name in CsCZProvider.first_names_female
        assert last_name in CsCZProvider.last_names_female


class TestThTh(unittest.TestCase):
    """Tests person in the th_TH locale"""

    def setUp(self):
        self.fake = Faker("th_TH")
        Faker.seed(0)

    def test_first_name(self):
        # General first name
        name = self.fake.first_name()
        assert name
        self.assertIsInstance(name, str)
        assert name in ThThProvider.first_names

    def test_last_name(self):
        # There's no gender-specific last name in Thai.
        assert not hasattr(ThThProvider, "last_names_male")
        assert not hasattr(ThThProvider, "last_names_female")
        # All last names apply for all genders.
        assert hasattr(ThThProvider, "last_names")

        # General last name.
        name = self.fake.last_name()
        assert name
        self.assertIsInstance(name, str)
        assert name in ThThProvider.last_names

    def test_name(self):
        # Full name
        name = self.fake.name()
        assert name
        self.assertIsInstance(name, str)


class TestZhCN(unittest.TestCase):
    def setUp(self):
        self.fake = Faker("zh_CN")
        Faker.seed(0)

    def test_last_name(self):
        # There's no gender-specific last name in Chinese.
        assert not hasattr(ZhCNProvider, "last_names_male")
        assert not hasattr(ZhCNProvider, "last_names_female")
        assert not hasattr(ZhCNProvider, "last_romanized_names_male")
        assert not hasattr(ZhCNProvider, "last_romanized_names_female")
        # All last names apply for all genders.
        assert hasattr(ZhCNProvider, "last_names")

        # General last name.
        name = self.fake.last_name()
        assert name
        self.assertIsInstance(name, str)
        assert name in ZhCNProvider.last_names

        # Females last name.
        name = self.fake.last_name_female()
        assert name
        self.assertIsInstance(name, str)
        assert name in ZhCNProvider.last_names

        # Male last name.
        name = self.fake.last_name_male()
        assert name
        self.assertIsInstance(name, str)
        assert name in ZhCNProvider.last_names

        # General last romanized name
        name = self.fake.last_romanized_name()
        assert name
        self.assertIsInstance(name, str)
        assert name in ZhCNProvider.last_romanized_names

    def test_first_name(self):
        # General first name
        name = self.fake.first_name()
        assert name
        self.assertIsInstance(name, str)
        assert name in ZhCNProvider.first_names

        # Females first name
        name = self.fake.first_name_female()
        assert name
        self.assertIsInstance(name, str)
        assert name in ZhCNProvider.first_names
        assert name in ZhCNProvider.first_names_female

        # Male first name
        name = self.fake.first_name_male()
        assert name
        self.assertIsInstance(name, str)
        assert name in ZhCNProvider.first_names
        assert name in ZhCNProvider.first_names_male

        # General first romanized name
        name = self.fake.first_romanized_name()
        assert name
        self.assertIsInstance(name, str)
        assert name in ZhCNProvider.first_romanized_names

    def test_name(self):
        # Full name
        name = self.fake.name()
        assert name
        self.assertIsInstance(name, str)
        assert name[0] in ZhCNProvider.last_names or name[:2] in ZhCNProvider.last_names
        assert name[1:] in ZhCNProvider.first_names or name[2:] in ZhCNProvider.first_names

        # Full romanized name
        name = self.fake.romanized_name()
        assert name
        self.assertIsInstance(name, str)
        first_romanized_name, last_romanized_name = name.split(" ")
        assert first_romanized_name in ZhCNProvider.first_romanized_names
        assert last_romanized_name in ZhCNProvider.last_romanized_names


class TestZhTW(unittest.TestCase):
    def setUp(self):
        self.fake = Faker("zh_TW")
        Faker.seed(0)

    def test_last_name(self):
        # There's no gender-specific last name in Chinese.
        assert not hasattr(ZhTWProvider, "last_names_male")
        assert not hasattr(ZhTWProvider, "last_names_female")
        assert not hasattr(ZhTWProvider, "last_romanized_names_male")
        assert not hasattr(ZhTWProvider, "last_romanized_names_female")
        # All last names apply for all genders.
        assert hasattr(ZhTWProvider, "last_names")

        # General last name.
        name = self.fake.last_name()
        assert name
        self.assertIsInstance(name, str)
        assert name in ZhTWProvider.last_names

        # Females last name.
        name = self.fake.last_name_female()
        assert name
        self.assertIsInstance(name, str)
        assert name in ZhTWProvider.last_names

        # Male last name.
        name = self.fake.last_name_male()
        assert name
        self.assertIsInstance(name, str)
        assert name in ZhTWProvider.last_names

        # General last romanized name
        name = self.fake.last_romanized_name()
        assert name
        self.assertIsInstance(name, str)
        assert name in ZhTWProvider.last_romanized_names

    def test_first_name(self):
        # General first name
        name = self.fake.first_name()
        assert name
        self.assertIsInstance(name, str)
        assert name in ZhTWProvider.first_names

        # Females first name
        name = self.fake.first_name_female()
        assert name
        self.assertIsInstance(name, str)
        assert name in ZhTWProvider.first_names
        assert name in ZhTWProvider.first_names_female

        # Male first name
        name = self.fake.first_name_male()
        assert name
        self.assertIsInstance(name, str)
        assert name in ZhTWProvider.first_names
        assert name in ZhTWProvider.first_names_male

        # General first romanized name
        name = self.fake.first_romanized_name()
        assert name
        self.assertIsInstance(name, str)
        assert name in ZhTWProvider.first_romanized_names

    def test_name(self):
        # Full name
        name = self.fake.name()
        assert name
        self.assertIsInstance(name, str)
        assert name[0] in ZhTWProvider.last_names or name[:2] in ZhTWProvider.last_names
        assert name[1:] in ZhTWProvider.first_names or name[2:] in ZhTWProvider.first_names

        # Full romanized name
        name = self.fake.romanized_name()
        assert name
        self.assertIsInstance(name, str)
        first_romanized_name, last_romanized_name = name.split(" ")
        assert first_romanized_name in ZhTWProvider.first_romanized_names
        assert last_romanized_name in ZhTWProvider.last_romanized_names


class TestHyAM(unittest.TestCase):
    """Tests person in the hy_AM locale"""

    def setUp(self):
        self.fake = Faker("hy_AM")
        Faker.seed(0)

    def test_name(self):
        # General name
        name = self.fake.name()
        self.assertIsInstance(name, str)

        # Female name
        name = self.fake.name_female()
        self.assertIsInstance(name, str)

        # Male name
        name = self.fake.name_male()
        self.assertIsInstance(name, str)

    def test_first_name(self):
        # General first name
        name = self.fake.first_name()
        self.assertIsInstance(name, str)
        assert name in HyAmProvider.first_names

        # Female first name
        name = self.fake.first_name_female()
        self.assertIsInstance(name, str)
        assert name in HyAmProvider.first_names
        assert name in HyAmProvider.first_names_female

        # Male first name
        name = self.fake.first_name_male()
        self.assertIsInstance(name, str)
        assert name in HyAmProvider.first_names
        assert name in HyAmProvider.first_names_male

    def test_last_name(self):
        # There's no gender-specific last name in Armenian.
        assert not hasattr(HyAmProvider, "last_names_male")
        assert not hasattr(HyAmProvider, "last_names_female")
        # All last names apply for all genders.
        assert hasattr(HyAmProvider, "last_names")

        # General last name.
        name = self.fake.last_name()
        self.assertIsInstance(name, str)
        assert name in HyAmProvider.last_names

        # Females last name.
        name = self.fake.last_name_female()
        self.assertIsInstance(name, str)
        assert name in HyAmProvider.last_names

        # Male last name.
        name = self.fake.last_name_male()
        self.assertIsInstance(name, str)
        assert name in HyAmProvider.last_names


class TestTaIN(unittest.TestCase):
    def setUp(self):
        self.fake = Faker("ta_IN")
        Faker.seed(0)

    def test_gender_first_names(self):
        """simple test to verify that we are pulling gender specific names"""
        name = self.fake.first_name_female()
        assert name in TaINProvider.first_names_female
        name = self.fake.first_name_male()
        assert name in TaINProvider.first_names_male
        name = self.fake.first_name()
        assert name in TaINProvider.first_names


class TestRuRU(unittest.TestCase):
    """Tests person in the ru_RU locale"""

    def setUp(self):
        self.fake = Faker("ru_RU")
        Faker.seed(0)

    def test_translit(self):
        assert translit("Александр Сергеевич Пушкин") == "Aleksandr Sergeevich Pushkin"
        assert translit("Анна Андреевна Ахматова") == "Anna Andreevna Akhmatova"
        assert translit("Михаил") == "Mikhail"
        assert translit("Фёдор") == "Fedor"
        assert translit("Екатерина") == "Yekaterina"
        assert translit("Анастасия") == "Anastasiya"
        assert translit("Юрьевич") == "Yurevich"
        assert translit("Никитична") == "Nikitichna"
        assert translit("Щербакова") == "Shcherbakova"
        assert translit("Маяковский") == "Mayakovskiy"
        assert translit("Петров-Водкин") == "Petrov-Vodkin"
        assert translit("Воронцова-Дашкова") == "Vorontsova-Dashkova"
        assert translit("А.С.Пушкин") == "A.S.Pushkin"
        assert translit("А. С. Пушкин") == "A. S. Pushkin"
        assert translit("тов. И.И.Сидоров") == "tov. I.I.Sidorov"
        assert translit("г-н А.Б.Петров") == "g-n A.B.Petrov"
        assert translit("г-жа Ю.М.Петрова") == "g-zha Yu.M.Petrova"

    def test_name_female(self):
        first_name = self.fake.first_name_female()
        assert first_name in RuProvider.first_names_female
        middle_name = self.fake.middle_name_female()
        assert middle_name in RuProvider.middle_names_female
        last_name = self.fake.last_name_female()
        assert last_name in RuProvider.last_names_female

    def test_name_male(self):
        first_name = self.fake.first_name_male()
        assert first_name in RuProvider.first_names_male
        middle_name = self.fake.middle_name_male()
        assert middle_name in RuProvider.middle_names_male
        last_name = self.fake.last_name_male()
        assert last_name in RuProvider.last_names_male

    def test_language_name(self):
        language_name = self.fake.language_name()
        assert language_name in RuProvider.language_names


class TestEs(unittest.TestCase):
    """Tests person in the es locale."""

    def setUp(self):
        self.fake = Faker("es")
        Faker.seed(0)

    def test_language_name(self):
        language_name = self.fake.language_name()
        assert language_name in EsProvider.language_names


class TestEsCO(unittest.TestCase):
    """Tests person in the es_CO locale"""

    def setUp(self):
        self.fake = Faker("es_CO")
        Faker.seed(0)

    def test_first_names(self):
        # General first name
        name = self.fake.first_name()
        self.assertIsInstance(name, str)
        assert name in EsCOProvider.first_names

        # Female first name
        name = self.fake.first_name_female()
        self.assertIsInstance(name, str)
        assert name in EsCOProvider.first_names
        assert name in EsCOProvider.first_names_female

        # Male first name
        name = self.fake.first_name_male()
        self.assertIsInstance(name, str)
        assert name in EsCOProvider.first_names
        assert name in EsCOProvider.first_names_male

    def test_last_names(self):
        # General last name
        name = self.fake.last_name()
        self.assertIsInstance(name, str)
        assert name in EsCOProvider.last_names

        # Female last name
        name = self.fake.last_name_female()
        self.assertIsInstance(name, str)
        assert name in EsCOProvider.last_names

        # Male last name
        name = self.fake.last_name_male()
        self.assertIsInstance(name, str)
        assert name in EsCOProvider.last_names

    def test_prefix(self):
        # Female prefix
        prefix = self.fake.prefix_female()
        self.assertIsInstance(prefix, str)
        assert prefix in EsCOProvider.prefixes_female

        # Male prefix
        prefix = self.fake.prefix_male()
        self.assertIsInstance(prefix, str)
        assert prefix in EsCOProvider.prefixes_male


class TestHeIL(unittest.TestCase):
    """Tests person in the he_IL locale."""

    def setUp(self):
        self.fake = Faker("he_IL")
        Faker.seed(0)

    def test_language_name(self):
        language_name = self.fake.language_name()
        assert language_name in HeILProvider.language_names

    def test_male_first_name(self):
        first_name_male = self.fake.first_name_male()
        assert first_name_male in HeILProvider.first_names_male

    def test_female_first_name(self):
        first_name_female = self.fake.first_name_female()
        assert first_name_female in HeILProvider.first_names_female

    def test_last_name(self):
        last_name = self.fake.last_name()
        assert last_name in HeILProvider.last_names


class TestPtPt(unittest.TestCase):
    """Tests person in the pt_PT locale."""

    def setUp(self):
        self.fake = Faker("pt_PT")
        Faker.seed(0)

    def test_male_first_name(self):
        first_name_male = self.fake.first_name_male()
        assert first_name_male in PtPtProvider.first_names_male

    def test_female_first_name(self):
        first_name_female = self.fake.first_name_female()
        assert first_name_female in PtPtProvider.first_names_female

    def test_last_name(self):
        last_name = self.fake.last_name()
        assert last_name in PtPtProvider.last_names


class TestUs(unittest.TestCase):
    """Tests person in the en_US locale"""

    def setUp(self):
        self.fake = Faker("en_US")
        Faker.seed(0)

    def test_first_names(self):
        # General first name
        name = self.fake.first_name()
        self.assertIsInstance(name, str)
        assert name in EnUSProvider.first_names

        # Female first name
        name = self.fake.first_name_female()
        self.assertIsInstance(name, str)
        assert name in EnUSProvider.first_names
        assert name in EnUSProvider.first_names_female

        # Male first name
        name = self.fake.first_name_male()
        self.assertIsInstance(name, str)
        assert name in EnUSProvider.first_names
        assert name in EnUSProvider.first_names_male

        # Nonbinary first name
        name = self.fake.first_name_nonbinary()
        self.assertIsInstance(name, str)
        assert name in EnUSProvider.first_names
        assert name in EnUSProvider.first_names_nonbinary

    def test_last_names(self):
        # General last name
        name = self.fake.last_name()
        self.assertIsInstance(name, str)
        assert name in EnUSProvider.last_names

        # Female last name
        name = self.fake.last_name_female()
        self.assertIsInstance(name, str)
        assert name in EnUSProvider.last_names

        # Male last name
        name = self.fake.last_name_male()
        self.assertIsInstance(name, str)
        assert name in EnUSProvider.last_names

        # Nonbinary last name
        name = self.fake.last_name_nonbinary()
        self.assertIsInstance(name, str)
        assert name in EnUSProvider.last_names

    def test_prefix(self):
        # Nonbinary prefix
        prefix = self.fake.prefix_nonbinary()
        self.assertIsInstance(prefix, str)
        assert prefix in EnUSProvider.prefixes_nonbinary

    def test_suffix(self):
        # Nonbinary suffix
        suffix = self.fake.suffix_nonbinary()
        self.assertIsInstance(suffix, str)
        assert suffix in EnUSProvider.suffixes_nonbinary


class TestEn(unittest.TestCase):
    """Tests person in the en locale"""

    def setUp(self):
        self.fake = Faker("en")
        Faker.seed(0)

    def test_suffix(self):
        # Traditional suffix -- provider does not offer a nonbinary suffix at this time
        suffix = self.fake.suffix()
        self.assertIsInstance(suffix, str)
        assert suffix in EnProvider.suffixes_male or suffix in EnProvider.suffixes_female


class TestOrIN(unittest.TestCase):
    def setUp(self):
        self.fake = Faker("or_IN")
        Faker.seed(0)

    def test_first_names(self):
        """simple test to verify that we are pulling gender specific names"""
        name = self.fake.first_name_female()
        assert name in OrINProvider.first_names_female

        name = self.fake.first_name_male()
        assert name in OrINProvider.first_names_male

        name = self.fake.first_name_unisex()
        assert name in OrINProvider.first_names_unisex

        name = self.fake.first_name()
        assert name in OrINProvider.first_names

    def test_middle_names(self):
        """test the middle name"""
        name = self.fake.middle_name()
        assert name in OrINProvider.middle_names

    def test_last_names(self):
        """test the last name is generating from the provided tuple"""
        last_name = self.fake.last_name()
        assert last_name in OrINProvider.last_names


class TestEnIN(unittest.TestCase):
    """Tests person in the en_IN locale"""

    def setUp(self):
        self.fake = Faker("en_IN")
        Faker.seed(0)

    def test_first_name(self):
        first_name = self.fake.first_name()
        assert first_name in EnINProvider.first_names

    def test_last_name(self):
        last_name = self.fake.last_name()
        assert last_name in EnINProvider.last_names


class TestEnIE(unittest.TestCase):
    """Tests person in the en-IE locale"""

    def setUp(self):
        self.fake = Faker("en-ie")
        self.provider = EnIEProvider
        Faker.seed(0)

    def test_first_name(self):
        # General first name
        name = self.fake.first_name()
        assert name
        self.assertIsInstance(name, str)
        assert name in self.provider.first_names

        # Females first name
        name = self.fake.first_name_female()
        assert name
        self.assertIsInstance(name, str)
        assert name in self.provider.first_names
        assert name in self.provider.first_names_female

        # Male first name
        name = self.fake.first_name_male()
        assert name
        self.assertIsInstance(name, str)
        assert name in self.provider.first_names
        assert name in self.provider.first_names_male

    def test_last_name(self):
        assert not hasattr(self.provider, "last_names_male")
        assert not hasattr(self.provider, "last_names_female")
        # All last names apply for all genders.
        assert hasattr(self.provider, "last_names")

        # General last name.
        name = self.fake.last_name()
        assert name
        self.assertIsInstance(name, str)
        assert name in self.provider.last_names

        # Females last name.
        name = self.fake.last_name_female()
        assert name
        self.assertIsInstance(name, str)
        assert name in self.provider.last_names
        assert name in self.provider.last_names

        # Male last name.
        name = self.fake.last_name_male()
        assert name
        self.assertIsInstance(name, str)
        assert name in self.provider.last_names


class TestGaIE(TestEnIE):
    """Tests person in the ga-IE locale"""

    def setUp(self):
        self.fake = Faker("ga-ie")
        self.provider = GaIEProvider
        Faker.seed(0)<|MERGE_RESOLUTION|>--- conflicted
+++ resolved
@@ -31,211 +31,6 @@
 from faker.providers.person.zh_CN import Provider as ZhCNProvider
 from faker.providers.person.zh_TW import Provider as ZhTWProvider
 
-
-<<<<<<< HEAD
-class TestMinMax(unittest.TestCase):
-    """Tests the min_length and min_length functionality"""
-
-    def setUp(self):
-        self.fake = Faker("en_US")
-        Faker.seed(0)
-
-    @staticmethod
-    def get_min_and_max(max_length, min_range):
-        """Generating test values to test min_length and max_length
-        ``max_length`` the upper limit of the test data
-        ``min_size`` the minimal range of an example data(e.b. at min_range=3: 3;6)
-        """
-        for offset in range(max_length):
-            for block_size in range(max_length - offset - min_range + 1):
-                block_size += min_range + offset
-
-                yield offset, block_size
-
-    def test_first_name(self):
-        for min_, max_ in self.get_min_and_max(10, 3):
-            first_name = self.fake.first_name(min_, max_)
-            assert isinstance(first_name, str)
-            assert min_ <= len(first_name) <= max_
-
-    def test_first_name_min_length(self):
-        for min_ in range(0, 5):
-            first_name = self.fake.first_name(min_)
-            assert isinstance(first_name, str)
-            assert min_ <= len(first_name)
-
-    def test_first_name_as_list(self):
-        first_name_as_list = self.fake.first_name_as_list()
-        assert first_name_as_list is EnUSProvider.first_names
-
-    def test_last_name(self):
-        for min_, max_ in self.get_min_and_max(10, 3):
-            last_name = self.fake.last_name(min_, max_)
-            assert isinstance(last_name, str)
-            assert min_ <= len(last_name) <= max_
-
-    def test_last_name_as_list(self):
-        last_name_as_list = self.fake.last_name_as_list()
-        assert last_name_as_list is EnUSProvider.last_names
-
-    def test_first_name_male(self):
-        for min_, max_ in self.get_min_and_max(10, 3):
-            first_name_male = self.fake.first_name_male(min_, max_)
-            assert isinstance(first_name_male, str)
-            assert min_ <= len(first_name_male) <= max_
-
-    def test_first_name_male_as_list(self):
-        first_name_male_as_list = self.fake.first_name_male_as_list()
-        assert first_name_male_as_list is EnUSProvider.first_names_male
-
-    def test_first_name_nonbinary(self):
-        for min_, max_ in self.get_min_and_max(10, 3):
-            first_name_nonbinary = self.fake.first_name_nonbinary(min_, max_)
-            assert isinstance(first_name_nonbinary, str)
-            assert min_ <= len(first_name_nonbinary) <= max_
-
-    def test_first_name_nonbinary_as_list(self):
-        first_name_nonbinary_as_list = self.fake.first_name_nonbinary_as_list()
-        assert first_name_nonbinary_as_list is EnUSProvider.first_names_nonbinary
-
-    def test_first_name_female(self):
-        for min_, max_ in self.get_min_and_max(10, 3):
-            first_name_female = self.fake.first_name_female(min_, max_)
-            assert isinstance(first_name_female, str)
-            assert min_ <= len(first_name_female) <= max_
-
-    def test_first_name_female_as_list(self):
-        first_name_female_as_list = self.fake.first_name_female_as_list()
-        assert first_name_female_as_list is EnUSProvider.first_names_female
-
-    def test_last_name_male(self):
-        for min_, max_ in self.get_min_and_max(10, 3):
-            last_name_male = self.fake.last_name_male(min_, max_)
-            assert isinstance(last_name_male, str)
-            assert min_ <= len(last_name_male) <= max_
-
-    def test_last_name_male_as_list(self):
-        last_name_male_as_list = self.fake.last_name_male_as_list()
-        assert set(last_name_male_as_list).intersection(EnUSProvider.last_names) != set()
-
-    def test_last_name_nonbinary(self):
-        for min_, max_ in self.get_min_and_max(10, 3):
-            last_name_nonbinary = self.fake.last_name_nonbinary(min_, max_)
-            assert isinstance(last_name_nonbinary, str)
-            assert min_ <= len(last_name_nonbinary) <= max_
-
-    def test_last_name_nonbinary_as_list(self):
-        last_name_nonbinary_as_list = self.fake.last_name_nonbinary_as_list()
-        assert set(last_name_nonbinary_as_list).intersection(EnUSProvider.last_names) != set()
-
-    def test_last_name_female(self):
-        for min_, max_ in self.get_min_and_max(10, 3):
-            last_name_female = self.fake.last_name_female(min_, max_)
-            assert isinstance(last_name_female, str)
-            assert min_ <= len(last_name_female) <= max_
-
-    def test_last_name_female_as_list(self):
-        last_name_female_as_list = self.fake.last_name_female_as_list()
-        assert set(last_name_female_as_list).intersection(EnUSProvider.last_names) != set()
-
-    def test_prefix(self):
-        for min_, max_ in self.get_min_and_max(4, 3):
-            prefix = self.fake.prefix(min_, max_)
-            assert isinstance(prefix, str)
-            assert min_ <= len(prefix) <= max_
-
-    def test_prefix_as_list(self):
-        prefix_as_list = self.fake.prefix_as_list()
-        assert set(EnUSProvider.prefixes_male).intersection(prefix_as_list) != set()
-        assert set(EnUSProvider.prefixes_nonbinary).intersection(prefix_as_list) != set()
-        assert set(EnUSProvider.prefixes_female).intersection(prefix_as_list) != set()
-
-    def test_prefix_male(self):
-        for min_, max_ in self.get_min_and_max(3, 3):
-            prefix_male = self.fake.prefix_male(min_, max_)
-            assert isinstance(prefix_male, str)
-            assert min_ <= len(prefix_male) <= max_
-
-    def test_prefix_male_as_list(self):
-        prefix_male_as_list = self.fake.prefix_male_as_list()
-        assert prefix_male_as_list is EnUSProvider.prefixes_male
-
-    def test_prefix_nonbinary(self):
-        for min_, max_ in self.get_min_and_max(4, 3):
-            prefix_nonbinary = self.fake.prefix_nonbinary(min_, max_)
-            assert isinstance(prefix_nonbinary, str)
-            assert min_ <= len(prefix_nonbinary) <= max_
-
-    def test_prefix_nonbinary_as_list(self):
-        prefix_nonbinary_as_list = self.fake.prefix_nonbinary_as_list()
-        assert prefix_nonbinary_as_list is EnUSProvider.prefixes_nonbinary
-
-    def test_prefix_female(self):
-        for min_, max_ in self.get_min_and_max(4, 3):
-            prefix_female = self.fake.prefix_female(min_, max_)
-            assert isinstance(prefix_female, str)
-            assert min_ <= len(prefix_female) <= max_
-
-    def test_prefix_female_as_list(self):
-        prefix_female_as_list = self.fake.prefix_female_as_list()
-        assert prefix_female_as_list is EnUSProvider.prefixes_female
-
-    def test_suffix(self):
-        for min_, max_ in self.get_min_and_max(4, 1):
-            suffix = self.fake.suffix(min_, max_)
-            assert isinstance(suffix, str)
-            assert min_ <= len(suffix) <= max_
-
-    def test_suffix_as_list(self):
-        suffix_as_list = self.fake.suffix_as_list()
-        assert set(EnUSProvider.suffixes_male).intersection(suffix_as_list) != set()
-        assert set(EnUSProvider.suffixes_nonbinary).intersection(suffix_as_list) != set()
-        assert set(EnUSProvider.suffixes_female).intersection(suffix_as_list) != set()
-
-    def test_suffix_male(self):
-        for min_, max_ in self.get_min_and_max(3, 2):
-            suffix_male = self.fake.suffix_male(min_, max_)
-            assert isinstance(suffix_male, str)
-            assert min_ <= len(suffix_male) <= max_
-
-    def test_suffix_male_as_list(self):
-        suffix_male_as_list = self.fake.suffix_male_as_list()
-        assert suffix_male_as_list is EnUSProvider.suffixes_male
-
-    def test_suffix_nonbinary(self):
-        for min_, max_ in self.get_min_and_max(4, 2):
-            suffix_nonbinary = self.fake.suffix_nonbinary(min_, max_)
-            assert isinstance(suffix_nonbinary, str)
-            assert min_ <= len(suffix_nonbinary) <= max_
-
-    def test_suffix_nonbinary_as_list(self):
-        suffix_nonbinary_as_list = self.fake.suffix_nonbinary_as_list()
-        assert suffix_nonbinary_as_list is EnUSProvider.suffixes_nonbinary
-
-    def test_suffix_female(self):
-        for min_, max_ in self.get_min_and_max(3, 2):
-            suffix_female = self.fake.suffix_female(min_, max_)
-            assert isinstance(suffix_female, str)
-            assert min_ <= len(suffix_female) <= max_
-
-    def test_suffix_female_as_list(self):
-        suffix_female_as_list = self.fake.suffix_female_as_list()
-        assert suffix_female_as_list is EnUSProvider.suffixes_female
-
-    def test_language_name(self):
-        for min_, max_ in self.get_min_and_max(15, 3):
-            language_name = self.fake.language_name(min_, max_)
-            assert isinstance(language_name, str)
-            assert min_ <= len(language_name) <= max_
-
-    def test_no_appropriate_elements(self):
-        max_language_name_length = max(map(len, EnUSProvider.language_names))
-        with pytest.raises(ValueError):
-            self.fake.language_name(max_language_name_length + 1, max_language_name_length + 2)
-
-
-=======
->>>>>>> 7e78eef2
 class TestAr(unittest.TestCase):
     """Tests person in the ar locale"""
 
@@ -415,38 +210,22 @@
         first_name_pair = self.fake.first_name_pair()
         assert first_name_pair
         assert len(first_name_pair) == 3
-<<<<<<< HEAD
         assert all(s for s in first_name_pair if isinstance(s, str))
-=======
-        assert all(isinstance(s, str) for s in first_name_pair)
->>>>>>> 7e78eef2
 
         first_name_male_pair = self.fake.first_name_male_pair()
         assert first_name_male_pair
         assert len(first_name_male_pair) == 3
-<<<<<<< HEAD
         assert all(s for s in first_name_male_pair if isinstance(s, str))
-=======
-        assert all(isinstance(s, str) for s in first_name_male_pair)
->>>>>>> 7e78eef2
 
         first_name_female_pair = self.fake.first_name_female_pair()
         assert first_name_female_pair
         assert len(first_name_female_pair) == 3
-<<<<<<< HEAD
-        assert all(s for s in first_name_female_pair if isinstance(s, str))
-=======
         assert all(isinstance(s, str) for s in first_name_female_pair)
->>>>>>> 7e78eef2
 
         last_name_pair = self.fake.last_name_pair()
         assert last_name_pair
         assert len(last_name_pair) == 3
-<<<<<<< HEAD
-        assert all(s for s in last_name_pair if isinstance(s, str))
-=======
         assert all(isinstance(s, str) for s in last_name_pair)
->>>>>>> 7e78eef2
 
 
 class TestNeNP(unittest.TestCase):
